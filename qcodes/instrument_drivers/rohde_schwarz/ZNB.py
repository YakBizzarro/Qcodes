--- conflicted
+++ resolved
@@ -376,12 +376,7 @@
     TODO:
     - check initialisation settings and test functions
     """
-<<<<<<< HEAD
     def __init__(self, name: str, address: str, init_s_params: bool=True, **kwargs) -> None:
-=======
-
-    def __init__(self, name: str, address: str, init_s_params: bool=True, **kwargs):
->>>>>>> 86b0322a
 
         super().__init__(name=name, address=address, **kwargs)
 
