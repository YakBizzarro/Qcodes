--- conflicted
+++ resolved
@@ -3,13 +3,9 @@
 import time
 import warnings
 import weakref
-<<<<<<< HEAD
-from typing import Dict
-=======
-from typing import Sequence
-
+
+from typing import Dict, Sequence
 import numpy as np
->>>>>>> 9d017793
 
 from qcodes.utils.helpers import DelegateAttributes, strip_attrs, full_class
 from qcodes.utils.metadata import Metadatable
